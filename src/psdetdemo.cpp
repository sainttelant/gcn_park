--- conflicted
+++ resolved
@@ -106,11 +106,7 @@
     const int max_slots_original = 1*128*16*16;
 
     // 图片目录设置
-<<<<<<< HEAD
     const std::string image_dir = "images/";
-=======
-    const std::string image_dir = "datasets/parking_slot/testing/indoor-parking lot/";
->>>>>>> 3ab0e6b3
     std::vector<std::string> image_paths = getJpgImagesInDirectory(image_dir);
 
     if (image_paths.empty()) {
