cmake_minimum_required(VERSION 3.14)
project(ParkingSlotDetection LANGUAGES CXX CUDA)  # 声明CUDA语言

set(CMAKE_CXX_STANDARD 17)
set(ARCH 89)  # Tesla A100/Ada架构

<<<<<<< HEAD
set(ARCH 87)  # 设置GPU架构 for ada5000 gpu

=======
# 构建配置
>>>>>>> 3ab0e6b3
set(CMAKE_BUILD_TYPE "Debug")
set(CMAKE_CXX_FLAGS "${CMAKE_CXX_FLAGS} -g -O0")  # 合并标志
set(CMAKE_CUDA_ARCHITECTURES ${ARCH})  # 现代GPU架构设置[4](@ref)

# 依赖查找
find_package(OpenCV REQUIRED)
find_package(CUDAToolkit REQUIRED)  # 现代CUDA查找[5](@ref)


# TensorRT路径
set(TENSORRT_DIR /usr/include/x86_64-linux-gnu)
set(Tensorrt_LIB /usr/lib/x86_64-linux-gnu)

<<<<<<< HEAD
# 设置TensorRT路径
set(TENSORRT_DIR /usr/include/aarch64-linux-gnu/)  # 替换为实际路径
set(Tensorrt_LIB /usr/lib/aarch64-linux-gnu/)  # 替换为实际路径
set(CUDA_DIR /usr/local/cuda-12.6/targets/aarch64-linux/include/)
set(CUDA_LIB /usr/local/cuda-12.6/targets/aarch64-linux/lib/)
set(CUDA_STUBS /usr/local/cuda-12.6/targets/aarch64-linux/lib/stubs/)

set(DEPS ${DEPS} nvcudla cudla cuda cudart cublas)  # 添加cublas库
# 包含TensorRT头文件
include_directories(${TENSORRT_DIR}
    ${PROJECT_SOURCE_DIR}/include
    ${PROJECT_SOURCE_DIR}/plugin/grid_sampler
    ${PROJECT_SOURCE_DIR}/plugin/simpleplugin
    ${PROJECT_SOURCE_DIR}/common
    ${OpenCV_INCLUDE_DIRS}
    ${CUDA_DIR}
)
=======
>>>>>>> 3ab0e6b3


# 源文件集合
file(GLOB Project_ops_src  
    ${PROJECT_SOURCE_DIR}/common/*.cu 
    ${PROJECT_SOURCE_DIR}/common/*.cpp 
    ${PROJECT_SOURCE_DIR}/plugin/grid_sampler/*.cu 
    #${PROJECT_SOURCE_DIR}/plugin/grid_sampler/*.cpp  
    ${PROJECT_SOURCE_DIR}/plugin/simpleplugin/*.cu  
)

# message 所有源文件
message(STATUS "Project_ops_src: ${Project_ops_src}")

# CUDA动态库
set(shared_target psdet_ops)
<<<<<<< HEAD

cuda_add_library(${shared_target} SHARED ${Project_ops_src}  OPTIONS -arch=sm_${ARCH})

install (
    TARGETS ${shared_target}
    LIBRARY DESTINATION lib
)

message("TensorRT_DIR: ${TENSORRT_DIR}")
message("project source dir: ${PROJECT_SOURCE_DIR}")
# 链接TensorRT库
link_directories(${Tensorrt_LIB} 
${CUDA_LIB}
${CUDA_STUBS}
=======
add_library(${shared_target} SHARED ${Project_ops_src})
target_link_libraries(${shared_target} PUBLIC 
    CUDA::cudart
)
target_include_directories(${shared_target} PUBLIC
    ${TENSORRT_DIR}
    ${PROJECT_SOURCE_DIR}/include
    ${PROJECT_SOURCE_DIR}/common
    ${PROJECT_SOURCE_DIR}/plugin
    ${PROJECT_SOURCE_DIR}/plugin/grid_sampler
    ${PROJECT_SOURCE_DIR}/plugin/simpleplugin
    ${OpenCV_INCLUDE_DIRS}
)

target_link_directories(${shared_target} PUBLIC
    ${Tensorrt_LIB}
>>>>>>> 3ab0e6b3
)

# 可执行文件
add_executable(psdet_demo 
    psdetdemo.cpp 
    psdet.cpp
)
target_link_libraries(psdet_demo PRIVATE
    ${OpenCV_LIBS}
    ${DEPS}
    nvinfer
    nvonnxparser
<<<<<<< HEAD
    cudart
    psdet_ops 
    cuda
    cublas  # 添加cublas库
=======
    ${shared_target}
    CUDA::cudart  # 关键添加项
>>>>>>> 3ab0e6b3
)

# 安装配置
install(TARGETS ${shared_target} LIBRARY DESTINATION lib)
set(EXECUTABLE_OUTPUT_PATH ${PROJECT_SOURCE_DIR}/bin)<|MERGE_RESOLUTION|>--- conflicted
+++ resolved
@@ -2,28 +2,22 @@
 project(ParkingSlotDetection LANGUAGES CXX CUDA)  # 声明CUDA语言
 
 set(CMAKE_CXX_STANDARD 17)
-set(ARCH 89)  # Tesla A100/Ada架构
 
-<<<<<<< HEAD
-set(ARCH 87)  # 设置GPU架构 for ada5000 gpu
 
-=======
-# 构建配置
->>>>>>> 3ab0e6b3
+set(ARCH 87)  # 设置GPU架构 for orin
+
 set(CMAKE_BUILD_TYPE "Debug")
 set(CMAKE_CXX_FLAGS "${CMAKE_CXX_FLAGS} -g -O0")  # 合并标志
 set(CMAKE_CUDA_ARCHITECTURES ${ARCH})  # 现代GPU架构设置[4](@ref)
 
 # 依赖查找
 find_package(OpenCV REQUIRED)
-find_package(CUDAToolkit REQUIRED)  # 现代CUDA查找[5](@ref)
+find_package(CUDA REQUIRED)
 
+include_directories(${OpenCV_INCLUDE_DIRS})
 
-# TensorRT路径
-set(TENSORRT_DIR /usr/include/x86_64-linux-gnu)
-set(Tensorrt_LIB /usr/lib/x86_64-linux-gnu)
+message("OpenCV_INCLUDE_DIRS: ${OpenCV_INCLUDE_DIRS}")
 
-<<<<<<< HEAD
 # 设置TensorRT路径
 set(TENSORRT_DIR /usr/include/aarch64-linux-gnu/)  # 替换为实际路径
 set(Tensorrt_LIB /usr/lib/aarch64-linux-gnu/)  # 替换为实际路径
@@ -35,31 +29,20 @@
 # 包含TensorRT头文件
 include_directories(${TENSORRT_DIR}
     ${PROJECT_SOURCE_DIR}/include
+    ${PROJECT_SOURCE_DIR}/common
+    ${PROJECT_SOURCE_DIR}/plugin
     ${PROJECT_SOURCE_DIR}/plugin/grid_sampler
     ${PROJECT_SOURCE_DIR}/plugin/simpleplugin
-    ${PROJECT_SOURCE_DIR}/common
     ${OpenCV_INCLUDE_DIRS}
     ${CUDA_DIR}
 )
-=======
->>>>>>> 3ab0e6b3
+
+# 编一个cuda的动态库出来 
+
+file(GLOB Project_ops_src  ${PROJECT_SOURCE_DIR}/common/*.cu ${PROJECT_SOURCE_DIR}/common/*.cpp ${PROJECT_SOURCE_DIR}/plugin/grid_sampler/*.cu ${PROJECT_SOURCE_DIR}/plugin/grid_sampler/*.cpp  ${PROJECT_SOURCE_DIR}/plugin/simpleplugin/*.cu  ${PROJECT_SOURCE_DIR}/plugin/simpleplugin/normalize.cu)
 
 
-# 源文件集合
-file(GLOB Project_ops_src  
-    ${PROJECT_SOURCE_DIR}/common/*.cu 
-    ${PROJECT_SOURCE_DIR}/common/*.cpp 
-    ${PROJECT_SOURCE_DIR}/plugin/grid_sampler/*.cu 
-    #${PROJECT_SOURCE_DIR}/plugin/grid_sampler/*.cpp  
-    ${PROJECT_SOURCE_DIR}/plugin/simpleplugin/*.cu  
-)
-
-# message 所有源文件
-message(STATUS "Project_ops_src: ${Project_ops_src}")
-
-# CUDA动态库
 set(shared_target psdet_ops)
-<<<<<<< HEAD
 
 cuda_add_library(${shared_target} SHARED ${Project_ops_src}  OPTIONS -arch=sm_${ARCH})
 
@@ -74,24 +57,6 @@
 link_directories(${Tensorrt_LIB} 
 ${CUDA_LIB}
 ${CUDA_STUBS}
-=======
-add_library(${shared_target} SHARED ${Project_ops_src})
-target_link_libraries(${shared_target} PUBLIC 
-    CUDA::cudart
-)
-target_include_directories(${shared_target} PUBLIC
-    ${TENSORRT_DIR}
-    ${PROJECT_SOURCE_DIR}/include
-    ${PROJECT_SOURCE_DIR}/common
-    ${PROJECT_SOURCE_DIR}/plugin
-    ${PROJECT_SOURCE_DIR}/plugin/grid_sampler
-    ${PROJECT_SOURCE_DIR}/plugin/simpleplugin
-    ${OpenCV_INCLUDE_DIRS}
-)
-
-target_link_directories(${shared_target} PUBLIC
-    ${Tensorrt_LIB}
->>>>>>> 3ab0e6b3
 )
 
 # 可执行文件
@@ -104,15 +69,10 @@
     ${DEPS}
     nvinfer
     nvonnxparser
-<<<<<<< HEAD
     cudart
     psdet_ops 
     cuda
     cublas  # 添加cublas库
-=======
-    ${shared_target}
-    CUDA::cudart  # 关键添加项
->>>>>>> 3ab0e6b3
 )
 
 # 安装配置
