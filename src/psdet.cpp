--- conflicted
+++ resolved
@@ -38,35 +38,9 @@
 PsDet::~PsDet() {
     // 只destroy主要前端网络的buffers
     destroyBuffers();
-<<<<<<< HEAD
     delete context_;   // 替换 context_->destroy()
     delete engine_;    // 替换 engine_->destroy()
     delete runtime_;   // 替换 runtime_->destroy()
-=======
-    if (context_) {
-        context_->destroy();
-        context_ = nullptr;
-    }
-    if (engine_) {
-        engine_->destroy();
-        engine_ = nullptr;
-    }
-    if (runtime_) {
-        runtime_->destroy();
-        runtime_ = nullptr;
-    }
-
-     // 释放GNN资源
-    if (gnn_context_) gnn_context_->destroy();
-    if (gnn_engine_) gnn_engine_->destroy();
-    
-    // 释放CUDA内存
-    if (gnn_descriptors_d_) cudaFree(gnn_descriptors_d_);
-    if (gnn_points_d_) cudaFree(gnn_points_d_);
-    if (gnn_edge_pred_d_) cudaFree(gnn_edge_pred_d_);
-    if (gnn_graph_output_d_) cudaFree(gnn_graph_output_d_);
-    
->>>>>>> 3ab0e6b3
 }
 
 // 初始化CUDA缓冲区
@@ -228,15 +202,9 @@
         delete builder;
         return false;
     }
-<<<<<<< HEAD
     
     // 保存引擎文件
     std::ofstream ofs(engine_path_, std::ios::binary);
-=======
-    printf("before saving engine <<<<<<<<<<<<<<<<<<<\n");
-    // 9. 保存引擎文件
-     std::ofstream ofs(engine_path_, std::ios::binary);
->>>>>>> 3ab0e6b3
     if (ofs) {
         ofs.write(static_cast<const char*>(serialized_engine->data()), serialized_engine->size());
         logger_.log(ILogger::Severity::kINFO, 
@@ -245,7 +213,6 @@
     } else {
         logger_.log(ILogger::Severity::kERROR, 
                    ("Failed to open engine file for writing: " + engine_path_).c_str());
-<<<<<<< HEAD
         delete serialized_engine;
         delete config;
         delete parser;
@@ -312,9 +279,6 @@
         logger_.log(ILogger::Severity::kERROR, "Inference enqueue failed");
         return false;
     }
-=======
-    } 
->>>>>>> 3ab0e6b3
 
     // 6. 异步拷贝结果并同步流
     cudaMemcpyAsync(output_points_h_.data(), output_points_d_, 
@@ -491,13 +455,8 @@
 
        
         // 设置张量维度
-<<<<<<< HEAD
         int64_t input_dims[4] = {1, desc_channels, desc_height, desc_width};
-        int64_t grid_dims[4] = {1, num_points, 1, 2}; // [N, H_out, W_out, 2]
-=======
-        int input_dims[4] = {1, desc_channels, desc_height, desc_width};
-        int grid_dims[4] = {1, 1, num_points, 2}; // [N, H_out, W_out, 2]
->>>>>>> 3ab0e6b3
+        int64_t grid_dims[4] = {1, 1, num_points, 2}; // [N, H_out, W_out, 2]
 
         int64_t output_dims[4] = {1, desc_channels, 1, num_points}; // [N, C, H_out, W_out]
 
@@ -653,6 +612,10 @@
 
         
         // 3. 设置动态维度 (实际点数)
+
+        const char * desc_name = gnn_engine_->getIOTensorName(0);
+
+
         nvinfer1::Dims desc_dims;
         desc_dims.nbDims = 3;
         desc_dims.d[0] = 1;    // batch
@@ -660,15 +623,17 @@
         desc_dims.d[2] = num_points; // 动态节点数
 
         // 2. 定义points输入维度 [1, num_points, 2]
+
+        const char * points_name = gnn_engine_->getIOTensorName(1);
         nvinfer1::Dims points_dims;
         points_dims.nbDims = 3;
         points_dims.d[0] = 1;    // batch
         points_dims.d[1] = num_points; // 节点数
         points_dims.d[2] = 2;    // 坐标维度(x,y)
 
-        // 3. 绑定维度（增强错误检查）
-        if (!gnn_context_->setBindingDimensions(0, desc_dims)) {
-            auto engine_dims = gnn_engine_->getBindingDimensions(0);
+        // 3. 绑定维度（增强错误检查）using tensorrt10 api 
+        if(!gnn_context_->setInputShape(desc_name, desc_dims)) {
+            auto engine_dims = gnn_engine_->getTensorShape(desc_name);
             std::cerr << "Descriptors维度绑定失败! 引擎期望: ";
             for (int i=0; i<engine_dims.nbDims; ++i) 
                 std::cerr << (engine_dims.d[i]==-1 ? "?" : std::to_string(engine_dims.d[i])) << " ";
@@ -678,8 +643,8 @@
             continue; // 跳过当前batch
         }
 
-        if (!gnn_context_->setBindingDimensions(1, points_dims)) {
-            auto engine_dims = gnn_engine_->getBindingDimensions(1);
+        if (!gnn_context_->setInputShape(points_name, points_dims)) {
+            auto engine_dims = gnn_engine_->getTensorShape(points_name);
             std::cerr << "Points维度绑定失败! 引擎期望: ";
             for (int i=0; i<engine_dims.nbDims; ++i) 
                 std::cerr << (engine_dims.d[i]==-1 ? "?" : std::to_string(engine_dims.d[i])) << " ";
@@ -697,7 +662,7 @@
             gnn_edge_pred_d_      // binding 3: edge_pred
         };
         
-        if (!gnn_context_->enqueueV2(gnn_bindings, stream_, nullptr)) {
+        if (!gnn_context_->enqueueV3( stream_)) {
             std::cerr << "GNN inference failed for batch " << b << std::endl;
             continue;
         }
@@ -873,103 +838,6 @@
 }
 
 
-<<<<<<< HEAD
-=======
-// 执行推理
-bool PsDet::infer(const cv::Mat& image, 
-                  std::vector<std::vector<KeyPoint>>& output_points, 
-                  std::vector<std::vector<ParkingSlot>>& output_slots) {
-    if (!engine_ || !context_) return false;
-    
-    // 预处理
-    preprocess(image, input_h_.data());
-    
-    // 数据传输
-    cudaMemcpyAsync(input_d_, input_h_.data(), 
-                   input_h_.size() * sizeof(float), 
-                   cudaMemcpyHostToDevice, stream_);
-    
-    // 设置绑定
-    void* bindings[] = {input_d_, output_points_d_, output_slots_d_};
-    
-    // 使用动态
-    if (engine_->hasImplicitBatchDimension() == false) {
-        std::cout << "引擎支持显式批处理" << std::endl;
-        Dims4 input_dims{1, input_channels_, input_height_, input_width_};
-        context_->setBindingDimensions(0, input_dims);
-    }
-
-    // 执行推理
-    if (!context_->enqueueV2(bindings, stream_, nullptr)) {
-        return false;
-    }
-    
-    // 获取结果
-    cudaMemcpyAsync(output_points_h_.data(), output_points_d_, 
-                   output_points_h_.size() * sizeof(float), 
-                   cudaMemcpyDeviceToHost, stream_);
-    cudaMemcpyAsync(output_slots_h_.data(), output_slots_d_, 
-                   output_slots_h_.size() * sizeof(float), 
-                   cudaMemcpyDeviceToHost, stream_);
-    
-    // 等待完成
-    cudaStreamSynchronize(stream_);
-
-    // 在执行推理后添加 for debug comparison with pth demo.py
-    const Dims opt_dims = context_->getBindingDimensions(0);
-    std::cout << "real inference Dims: ";
-    for (int i=0; i<opt_dims.nbDims; ++i) 
-    std::cout << opt_dims.d[i] << " ";
-    Dims points_dims = context_->getBindingDimensions(1); // points输出索引
-    Dims slots_dims = context_->getBindingDimensions(2);  // slots输出索引
-    std::cout << ">Points output dims: ";
-    for (int i = 0; i < points_dims.nbDims; ++i) 
-        std::cout << points_dims.d[i] << " ";
-    std::cout << "\nSlots output dims: ";
-    for (int i = 0; i < slots_dims.nbDims; ++i)
-        std::cout << slots_dims.d[i] << " ";
-
-    // 在保存输出文件前添加
-    float sum_points = std::accumulate(output_points_h_.begin(), output_points_h_.end(), 0.0f);
-    float sum_slots = std::accumulate(output_slots_h_.begin(), output_slots_h_.end(), 0.0f);
-    std::cout << "Points输出总和: " << sum_points << " | Slots输出总和: " << sum_slots;
-    
-   
-    /* std::ofstream output_points_file("images/predictions/points_pred_cpp.txt"), \
-    output_slots_file("images/predictions/output_slots_orig.txt");
-    for (const auto& point : output_points_h_) {
-        // 每存储一个就空行
-        output_points_file << std::endl;
-        output_points_file << std::fixed << std::setprecision(9) << point << " ";
-    }
-
-    output_points_file << std::endl;
-    for (const auto& slot : output_slots_h_) {
-        // 每存储一个就空行
-        output_slots_file << std::endl;
-        output_slots_file << std::fixed << std::setprecision(9) << slot << " ";
-    }
-    output_slots_file << std::endl;
-    output_points_file.close();
-    output_slots_file.close();  */
-    
-    // 检查CUDA错误
-    cudaError_t error = cudaGetLastError();
-    if (error != cudaSuccess) {
-        std::cerr << "CUDA error: " << cudaGetErrorString(error) << std::endl;
-        return false;
-    }
-    cudaStreamSynchronize(stream_);
-
-
-    // 应该将output_points_h_，output_slots_h_分别转换成（3,16,16) 和 （128，16，16）的矩阵
-    
-    postprocess(output_points, output_slots);
-    
-    return true;
-}
-
->>>>>>> 3ab0e6b3
 void PsDet::visualizeResults(cv::Mat & car,cv::Mat& image,
                             const std::vector<std::vector<KeyPoint>>& points,
                             const std::vector<std::vector<ParkingSlot>>& slots) 
@@ -1152,39 +1020,47 @@
     gnn_context_ = gnn_engine_->createExecutionContext();
     if (!gnn_context_) {
         std::cerr << "Failed to create GNN execution context" << std::endl;
-        gnn_engine_->destroy();
+        delete gnn_engine_;
         return false;
     }
 
     // === 核心修改1：删除OptimizationProfile配置（已存在于构建阶段）===
-    Dims input_dims = gnn_engine_->getBindingDimensions(0);
-    Dims output_dims = gnn_engine_->getBindingDimensions(1);
-    
-    // 打印实际维度
-    std::cout << "GNN input dims: ";
-    for (int i = 0; i < input_dims.nbDims; ++i) 
-        std::cout << input_dims.d[i] << " ";
-    std::cout << "\nGNN output dims: ";
-    for (int i = 0; i < output_dims.nbDims; ++i) 
-        std::cout << output_dims.d[i] << " ";
-    std::cout << std::endl;
+   
+    
 
     // === 核心修改2：动态计算缓冲区大小 ===
    
     // 打印绑定信息， 包括模型的输入，和输出，以及dim的维度大小
-    int nbBindings = gnn_engine_->getNbBindings();
+    int nbBindings = gnn_engine_->getNbIOTensors();
     for (int i = 0; i < nbBindings; ++i) {
-        Dims dims = gnn_engine_->getBindingDimensions(i);
-        std::string name = gnn_engine_->getBindingName(i);
-        bool isInput = gnn_engine_->bindingIsInput(i);
-        
-        std::cout << (isInput ? "Input" : "Output") 
-                  << " " << i << ": " << name << " [";
-        for (int j = 0; j < dims.nbDims; ++j) {
+        auto const name = gnn_engine_->getIOTensorName(i);
+        Dims dims = gnn_engine_->getTensorShape(name);
+        nvinfer1::TensorIOMode mode = gnn_engine_->getTensorIOMode(name);
+
+        switch (mode)
+        {
+        case nvinfer1::TensorIOMode::kINPUT:
+             std::cout << "Input" <<i<<"name"<< std::endl;
+             for (int j = 0; j < dims.nbDims; ++j) {
             std::cout << (dims.d[j] == -1 ? "?" : std::to_string(dims.d[j])) << " ";
-        }
-        std::cout << "]" << std::endl;
-    }
+        };
+        case nvinfer1::TensorIOMode::kOUTPUT:
+            std::cout << "Output" << i << "name" << std::endl;
+            for (int j = 0; j < dims.nbDims; ++j) {
+                std::cout << (dims.d[j] == -1 ? "?" : std::to_string(dims.d[j])) << " ";
+            }
+            break;
+        case nvinfer1::TensorIOMode::kNONE:
+             std::cout <<"error" <<std::endl;
+             break;    
+        }
+        
+       
+    }
+
+
+
+
 
      // 预分配设备内存
     cudaMalloc(&gnn_descriptors_d_, max_points_ * 128 * sizeof(float));
