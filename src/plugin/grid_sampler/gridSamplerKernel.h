--- conflicted
+++ resolved
@@ -35,24 +35,8 @@
 enum class GridSamplerPadding { Zeros, Border, Reflection };
 
 template <typename T>
-<<<<<<< HEAD
-void grid_sample(T *output, const T *input, const T *grid, int64_t *output_dims,
-                 int64_t *input_dims, int64_t *grid_dims, int nb_dims,
-                 GridSamplerInterpolation interp, GridSamplerPadding padding,
-                 bool align_corners, cudaStream_t stream);
-
-void grid_sample_int8(int8_4 *output, const float &scale_o, const int8_4 *input,
-                      const float &scale_i, const int8_4 *grid,
-                      const float &scale_g, int64_t *output_dims, int64_t *input_dims,
-                      int64_t *grid_dims, int nb_dims,
-                      GridSamplerInterpolation interp,
-                      GridSamplerPadding padding, bool align_corners,
-                      cudaStream_t stream);
-
-#endif // TENSORRT_OPS_GRIDSAMPLERKERNEL_H
-=======
-void grid_sample(T *output, const T *input, const T *grid, int *output_dims, int *input_dims,
-                 int *grid_dims, int nb_dims, GridSamplerInterpolation interp,
+void grid_sample(T *output, const T *input, const T *grid, int64_t *output_dims, int64_t *input_dims,
+                 int64_t *grid_dims, int nb_dims, GridSamplerInterpolation interp,
                  GridSamplerPadding padding, bool align_corners, cudaStream_t stream);
 
 
@@ -60,4 +44,3 @@
 void compute_sample_grid_cuda(float* grid_dev, const float* transform, int bev_w, int bev_h,
                                                                             cudaStream_t stream);
 
->>>>>>> 3ab0e6b3
